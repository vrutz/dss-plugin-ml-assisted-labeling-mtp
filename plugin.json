--- conflicted
+++ resolved
@@ -1,17 +1,4 @@
 {
-<<<<<<< HEAD
-    "id" : "ml-assisted-labeling",
-    "version" : "2.0.1",
-
-    "meta" : {
-        "label" : "ML-assisted Labeling",
-        "description" : "Label your data efficiently by leveraging webapps and active learning recipes.",
-        "author" : "Dataiku (Alexandre Abraham, Andrey Avtomonov)",
-        "icon" : "icon-tags",
-        "licenseInfo" : "Apache Software License",
-        "url" : "https://www.dataiku.com/product/plugins/ml-assisted-labeling/",
-        "tags" : ["Machine Learning", "Images", "Enrichment", "Productivity", "Audio", "Data Quality"],
-=======
     "id": "ml-assisted-labeling",
     "version": "2.0.0",
     "meta": {
@@ -29,7 +16,6 @@
             "Audio",
             "Labeling"
         ],
->>>>>>> ab4a1b10
         "supportLevel": "NOT_SUPPORTED"
     }
 }