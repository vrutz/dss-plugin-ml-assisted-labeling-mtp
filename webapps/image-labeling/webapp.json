{
  "meta": {
    "label": "Image labeling",
    "description": "Manually classify images from a folder for use in supervised learning",
    "icon": "icon-picture"
  },
  "baseType": "STANDARD",
  "enableJavascriptModules": "true",
  "hasBackend": "true",
  "standardWebAppLibraries": [
    "jquery",
    "dataiku",
    "bootstrap",
    "font_awesome"
  ],
  "params": [
    {
      "type": "SEPARATOR", 
      "name": "Input", 
      "label": "Input"
    },
    {
      "type": "FOLDER",
      "name": "unlabeled",
      "label": "Images to label",
      "description": "Folder containing image files to label",
      "mandatory": true,
      "canSelectForeign": true
    },
    {
      "name": "categories",
      "type": "KEY_VALUE_LIST",
      "label": "Categories",
      "description": "Category name → optional description",
      "mandatory": true
    },
    {
      "type": "SEPARATOR", 
      "name": "Output", 
      "label": "Output"
    },
    {
      "type": "DATASET",
      "name": "metadata_ds",
      "label": "Labeling status and metadata",
      "description": "Contains additional information such as annotator and timestamps for each labeling",
      "mandatory": true,
      "canSelectForeign": true,
      "canCreateDataset": true
    },
    {
      "type": "DATASET",
      "name": "labels_ds",
      "label": "Labels dataset",
      "description": "Dataset to save the labels into",
      "mandatory": false,
      "canSelectForeign": false,
      "canCreateDataset": true
    },
    {
      "name": "label_col_name",
      "type": "STRING",
      "label": "Labels target column name",
      "defaultValue": "label",
      "description": "Name of the label column in the Labels dataset",
      "mandatory": true
    },
    {
      "type": "SEPARATOR", 
      "name": "Active learning specific", 
      "label": "Active learning specific"
    },
    {
      "type": "DATASET",
      "name": "queries_ds",
      "label": "Queries",
      "description": "Dataset containing queries to label along with their confidence score",
      "mandatory": false,
      "canSelectForeign": false,
<<<<<<< HEAD
      "canCreateDataset": true
    },
    {
      "name": "categories",
      "type": "KEY_VALUE_LIST",
      "label": "Categories",
      "description": "Category name → optional description",
      "mandatory": true
=======
      "canCreateDataset": false
>>>>>>> 2b9a03e6
    }
  ]
}<|MERGE_RESOLUTION|>--- conflicted
+++ resolved
@@ -15,8 +15,8 @@
   ],
   "params": [
     {
-      "type": "SEPARATOR", 
-      "name": "Input", 
+      "type": "SEPARATOR",
+      "name": "Input",
       "label": "Input"
     },
     {
@@ -35,8 +35,8 @@
       "mandatory": true
     },
     {
-      "type": "SEPARATOR", 
-      "name": "Output", 
+      "type": "SEPARATOR",
+      "name": "Output",
       "label": "Output"
     },
     {
@@ -66,8 +66,8 @@
       "mandatory": true
     },
     {
-      "type": "SEPARATOR", 
-      "name": "Active learning specific", 
+      "type": "SEPARATOR",
+      "name": "Active learning specific",
       "label": "Active learning specific"
     },
     {
@@ -77,18 +77,7 @@
       "description": "Dataset containing queries to label along with their confidence score",
       "mandatory": false,
       "canSelectForeign": false,
-<<<<<<< HEAD
       "canCreateDataset": true
-    },
-    {
-      "name": "categories",
-      "type": "KEY_VALUE_LIST",
-      "label": "Categories",
-      "description": "Category name → optional description",
-      "mandatory": true
-=======
-      "canCreateDataset": false
->>>>>>> 2b9a03e6
     }
   ]
 }