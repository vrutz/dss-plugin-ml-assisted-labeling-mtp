--- conflicted
+++ resolved
@@ -38,16 +38,6 @@
     dataiku.use_plugin_libs('object-detection-cpu')
 except:
     try:
-<<<<<<< HEAD
-        dataiku.use_plugin_libs('object-detection')
-    except:
-        raise ImportError(prettify_error(
-            'ML assisted labeling object detection relies on the DSS object detection '
-            'plugin. The plugin could not be found on this instance. Please install it '
-            'to use this recipe. More information: https://www.dataiku.com/product/plugins/object-detection/'
-        ))
-    
-=======
         dataiku.use_plugin_libs('object-detection-gpu')
     except:
         raise ImportError(prettify_error(
@@ -57,7 +47,6 @@
         ))
 
 
->>>>>>> b60a42c3
 from retinanet_model import get_model
 from dfgenerator import DfGenerator
 from gpu_utils import load_gpu_options
