import json
import logging
from abc import abstractmethod
from datetime import datetime, timedelta
from threading import RLock
from typing import TypeVar, Dict

import pandas as pd

from lal.classifiers.base_classifier import BaseClassifier

logging.basicConfig(level=logging.INFO, format='%(name)s %(levelname)s - %(message)s')

META_STATUS_LABELED = 'LABELED'
META_STATUS_SKIPPED = 'SKIPPED'

BLOCK_SAMPLE_BY_USER_FOR_MINUTES = 0.5
BATCH_SIZE = 20

C = TypeVar('C', bound=BaseClassifier)


class ReservedSample:
    username: str
    reserved_until: datetime

    def __init__(self, username: str, reserved_until: datetime) -> None:
        self.username = username
        self.reserved_until = reserved_until

    def __repr__(self) -> str:
        return f"User: {self.username}; Reserved until: {self.reserved_until}"


class LALHandler(object):
<<<<<<< HEAD
    """Manages the Labels and Metadata"""

=======
    lock = RLock()
    sample_by_user_reservation: Dict[str, ReservedSample] = dict()
>>>>>>> 54f59302
    logger = logging.getLogger(__name__)

    def __init__(self, classifier, label_col_name, meta_df, labels_df, do_users_share_labels=True):
        """
        :type classifier: C
        """
        self.classifier = classifier
        self.lbl_col = label_col_name
        self.lbl_id_col = label_col_name + "_id"
        self._skipped = {}
        self.meta_df = meta_df.set_index(self.lbl_id_col, drop=False)
        self.labels_df = labels_df
        self.do_users_share_labels = do_users_share_labels
        self.last_used_label_id = self.meta_df[self.lbl_id_col].max() if len(self.meta_df) else 0

    def get_meta_by_status(self, user, status=None):
        if self.do_users_share_labels:
            return self.meta_df if status is None else self.meta_df[self.meta_df.status == status]
        else:
            if status is None:
                return self.meta_df[self.meta_df.annotator == user]
            return self.meta_df[
                (self.meta_df.status == status) & (self.meta_df.annotator == user)]

<<<<<<< HEAD
    def get_remaining(self, user):
        seen_ids = set(self.get_meta_by_status(user).data_id.values)
        logging.info("get_remaining: Seen ids: {0}".format(seen_ids))
        return [i for i in self.classifier.get_all_item_ids_list() if i not in seen_ids]
=======
    def get_remaining(self):
        labeled_ids = set(self.get_meta_by_status().data_id.values)
        logging.info("get_remaining: Seen ids: {0}".format(labeled_ids))
        unlabeled_ids = [item_id for item_id in self.classifier.get_all_item_ids_list() if item_id not in labeled_ids]
        result = []
        with LALHandler.lock:
            for i in unlabeled_ids:
                if i in self.sample_by_user_reservation:
                    reserved_sample = self.sample_by_user_reservation.get(i)
                    if reserved_sample.reserved_until <= datetime.now():
                        del self.sample_by_user_reservation[i]
                        result.append(i)
                    elif reserved_sample.username == self.current_user:
                        result.append(i)
                else:
                    result.append(i)
        return result
>>>>>>> 54f59302

    def calculate_stats(self, user):
        total_count = len(self.classifier.get_all_item_ids_list())
        labeled_samples = self.get_meta_by_status(user, META_STATUS_LABELED)
        skipped_samples = self.get_meta_by_status(user, META_STATUS_SKIPPED)
        stats = {
            "labeled": len(labeled_samples),
            "total": total_count,
            "skipped": len(skipped_samples),
            "perLabel": labeled_samples[self.lbl_col].astype(
                'str').value_counts().to_dict()
        }
        return stats

    def get_config(self):
        result = {"al_enabled": self.classifier.is_al_enabled}
        custom_config = self.classifier.get_config()
        if custom_config is not None:
            result = {**result, **custom_config}
        return result

    def label(self, data, user):
        self.logger.info("Labeling: %s" % json.dumps(data))
        if 'id' not in data:
            message = "Labeling data doesn't contain sample ID"
            self.logger.error(message)
            raise ValueError(message)

        data_id = data.get('id')
        user_meta = self.user_meta(user)
        existing_meta_record = user_meta[user_meta.data_id == data_id]

        lbl_id = self.create_label_id() if existing_meta_record.empty else existing_meta_record.iloc[0][self.lbl_id_col]
        raw_data = self.classifier.get_raw_item_by_id(data_id)

        serialized_label = self.classifier.serialize_label(data.get('label'))
        label = {**raw_data, **{self.lbl_col: serialized_label, self.lbl_id_col: lbl_id}}
        meta = {
            self.lbl_col: serialized_label,
            self.lbl_id_col: lbl_id,
            'date': datetime.now(),
            'data_id': data_id,
            'status': META_STATUS_LABELED,
            'comment': data.get('comment'),
            'session': self.classifier.get_session(),
            'annotator': user,
        }
        self.meta_df = self.meta_df[self.meta_df[self.lbl_id_col] != lbl_id]
        self.meta_df = self.meta_df.append(meta, ignore_index=True)

        self.labels_df = self.labels_df[self.labels_df[self.lbl_id_col] != lbl_id]
        self.labels_df = self.labels_df.append(label, ignore_index=True)

        self.save_item_label(self.labels_df, label)
        self.save_item_meta(self.meta_df, meta)
        return {
            "label_id": int(lbl_id),
            "stats": self.calculate_stats(user)
        }

    def create_label_id(self):
        self.last_used_label_id += 1
        return self.last_used_label_id

    def is_stopping_criteria_met(self, user):
        return len(self.get_remaining(user)) < 0

    def get_batch(self, user):
        self.logger.info("Getting unlabeled batch")
        stats = self.calculate_stats(user)
        self.logger.info("Stats: {0}".format(stats))
        if self.is_stopping_criteria_met(user):
            return {"isDone": True, "stats": stats}

        remaining = self.get_remaining(user)
        ids_batch = remaining[-BATCH_SIZE:]
        with LALHandler.lock:
            reserved_until = datetime.now() + timedelta(minutes=int(BATCH_SIZE * BLOCK_SAMPLE_BY_USER_FOR_MINUTES))
            for i in ids_batch:
                self.sample_by_user_reservation[i] = ReservedSample(self.current_user, reserved_until)
        ids_batch.reverse()
        return {
            "type": self.classifier.type,
            "items": [{"id": data_id, "data": self.classifier.get_item_by_id(data_id)} for data_id in ids_batch],
            "isLastBatch": len(remaining) < BATCH_SIZE,
            "stats": stats
        }

    def user_meta(self, user):
        return self.meta_df[self.meta_df.annotator == user]

    def first(self, user):
        return self.create_annotation_response(self.user_meta(user).sort_values(self.lbl_id_col).iloc[0],
                                               is_first=True,
                                               is_last=len(self.user_meta(user)) == 1)

    def next(self, label_id, user):
        if not label_id:
            raise ValueError("Empty annotation id")

        self.logger.info(f"Going forward from label id: {label_id}")
        meta = self.user_meta(user)

        next_els = meta[meta[self.lbl_id_col] > label_id].sort_values(self.lbl_id_col)
        return self.create_annotation_response(next_els.iloc[0], is_first=False, is_last=len(next_els) == 1)

    def previous(self, label_id, user):
        is_last = False
        self.logger.info(f"Going back from label id: {label_id}")
        user_meta = self.user_meta(user)
        if label_id:
            previous = user_meta[user_meta[self.lbl_id_col] < label_id]
            is_first = len(previous) == 1
            if not len(previous):
                raise ValueError("Reached the first labeled annotation")
            previous = previous.sort_values(self.lbl_id_col).iloc[len(previous) - 1]
        else:
            is_last = True
            is_first = len(user_meta) == 1
            previous = user_meta.sort_values(self.lbl_id_col).iloc[len(user_meta) - 1]
        return self.create_annotation_response(previous, is_first=is_first, is_last=is_last)

    def create_annotation_response(self, annotation, is_first, is_last):
        annotation = annotation.where((pd.notnull(annotation)), None).astype('object').to_dict()
        data_id = annotation['data_id']
        if annotation['status'] != META_STATUS_SKIPPED:
            label = self.classifier.deserialize_label(annotation[self.lbl_col])
        else:
            label = None
        return {
            "annotation": {"label": label, "comment": annotation['comment']},
            "isFirst": is_first,
            "isLast": is_last,
            "item": {"id": data_id,
                     "status": annotation['status'],
                     "labelId": int(annotation[self.lbl_id_col]),
                     "data": self.classifier.get_item_by_id(data_id)}
        }

    def skip(self, data, user):
        data_id = data.get('dataId')
        label_id = data.get('labelId')
        lbl_id = data.get('labelId', self.create_label_id())
        meta = {
            'date': datetime.now(),
            'data_id': data_id,
            'status': META_STATUS_SKIPPED,
            self.lbl_col: None,
            self.lbl_id_col: lbl_id,
            'comment': data.get('comment'),
            'session': self.classifier.get_session(),
            'annotator': user,
        }
        self.meta_df = self.meta_df[self.meta_df[self.lbl_id_col] != lbl_id]
        self.meta_df = self.meta_df.append(meta, ignore_index=True)

        if label_id:
            self.labels_df = self.labels_df[self.labels_df[self.lbl_id_col] != lbl_id]

        self.save_item_meta(self.meta_df, meta)
        self.save_item_label(self.labels_df)
        return {"label_id": int(lbl_id), "stats": self.calculate_stats(user)}

    @abstractmethod
    def save_item_label(self, new_label_df, new_label=None):
        pass

    @abstractmethod
    def save_item_meta(self, new_meta_df, new_meta=None):
        pass<|MERGE_RESOLUTION|>--- conflicted
+++ resolved
@@ -33,13 +33,10 @@
 
 
 class LALHandler(object):
-<<<<<<< HEAD
     """Manages the Labels and Metadata"""
-
-=======
     lock = RLock()
     sample_by_user_reservation: Dict[str, ReservedSample] = dict()
->>>>>>> 54f59302
+
     logger = logging.getLogger(__name__)
 
     def __init__(self, classifier, label_col_name, meta_df, labels_df, do_users_share_labels=True):
@@ -64,14 +61,8 @@
             return self.meta_df[
                 (self.meta_df.status == status) & (self.meta_df.annotator == user)]
 
-<<<<<<< HEAD
     def get_remaining(self, user):
-        seen_ids = set(self.get_meta_by_status(user).data_id.values)
-        logging.info("get_remaining: Seen ids: {0}".format(seen_ids))
-        return [i for i in self.classifier.get_all_item_ids_list() if i not in seen_ids]
-=======
-    def get_remaining(self):
-        labeled_ids = set(self.get_meta_by_status().data_id.values)
+        labeled_ids = set(self.get_meta_by_status(user).data_id.values)
         logging.info("get_remaining: Seen ids: {0}".format(labeled_ids))
         unlabeled_ids = [item_id for item_id in self.classifier.get_all_item_ids_list() if item_id not in labeled_ids]
         result = []
@@ -87,7 +78,6 @@
                 else:
                     result.append(i)
         return result
->>>>>>> 54f59302
 
     def calculate_stats(self, user):
         total_count = len(self.classifier.get_all_item_ids_list())
