--- conflicted
+++ resolved
@@ -129,14 +129,12 @@
 
         lbl_id = self.create_label_id() if existing_meta_record.empty else existing_meta_record.iloc[0][self.lbl_id_col]
         raw_data = self.classifier.get_raw_item_by_id(data_id)
-<<<<<<< HEAD
-        serialized_label = self.classifier.serialize_label(data.get('label')) if data.get('label') else None
-=======
-
-        label = self.replace_empty_keys(data.get('label')) if data.get('label') else None
-        serialized_label = self.classifier.serialize_label(label)
-
->>>>>>> f39d5715
+
+        if not data.get('label'):
+            serialized_label = None
+        else:
+            serialized_label = self.classifier.serialize_label(self.replace_empty_keys(data.get('label')))
+
         label = {**raw_data, **{self.lbl_col: serialized_label, self.lbl_id_col: lbl_id}}
         meta = {
             self.lbl_col: serialized_label,
