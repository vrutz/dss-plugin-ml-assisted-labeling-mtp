import json
import logging

import pandas as pd
<<<<<<< HEAD
import re
from lal.utils import get_local_text_column_name
=======
>>>>>>> 8168afdf

WHITESPACE_TOKEN_ENGINE = 'white_space'
CHARACTER_TOKEN_ENGINE = 'char'

CLASSIC_PRELABEL_ENGINE = 'classic'

from lal.classifiers.base_classifier import TableBasedDataClassifier


class TextClassifier(TableBasedDataClassifier):
    logger = logging.getLogger(__name__)

    def __init__(self, initial_df, queries_df, config=None):
        self.__initial_df = initial_df
<<<<<<< HEAD
        self.text_column = config.get("text_column") or get_local_text_column_name()
        self.token_engine = config.get("tokenization_engine")
        self.text_direction = config.get("text_direction")
        self.token_sep = self.get_token_sep()
        self.historical_labels = {}
=======
        self.text_column = config.get('text_column')
>>>>>>> 8168afdf
        super(TextClassifier, self).__init__(queries_df, config)

    def get_token_sep(self):
        if self.token_engine == WHITESPACE_TOKEN_ENGINE:
            return ' '
        elif self.token_engine == CHARACTER_TOKEN_ENGINE:
            return ''
        else:
            return ' '

    def get_initial_df(self):
        return self.__initial_df

    def get_relevant_config(self):
        return {
            "textColumn": self.text_column,
            "textDirection": self.text_direction,
            "tokenSep": self.token_sep
        }

    def serialize_label(self, label):
        cleaned_labels = [self.clean_data_to_save(lab) for lab in label]
        return json.dumps(cleaned_labels)

    def add_prelabels(self, batch, user_meta):
        if self.prelabeling_strategy == CLASSIC_PRELABEL_ENGINE:
            self.classic_prelabeling(batch, user_meta)

    def classic_prelabeling(self, batch, user_meta):
        history = self.build_history_from_meta(user_meta)
        for item in batch:
            item['prelabels'] = self.find_prelabels(history, item["data"]["raw"][self.text_column])

    def build_history_from_meta(self, user_meta):
        history = {}
        for meta in user_meta:
            for lab in self.deserialize_label(meta["label"]):
                txt = lab["text"].lower()
                if txt in history and lab["label"] == history[txt]["label"]:
                    history[txt]["cpt"] += 1
                else:
                    history[txt] = {
                        "label": lab["label"],
                        "cpt": 1
                    }
        return history

    def find_prelabels(self, history, text):
        prelabels = []
        if not history:
            return prelabels
        regexp = '({})'.format('|'.join(list(history.keys())))
        regexp = ('\\b{}\\b' if self.token_engine == WHITESPACE_TOKEN_ENGINE else '{}').format(regexp)
        for match in re.finditer(regexp, text, re.IGNORECASE):
            prelabels.append({
                "text": match.group(),
                "label": history[match.group().lower()]['label'],
                "start": match.start(),
                "end": match.end()
            })
        prelabels.sort(key=(lambda x: x["start"]))
        self.logger.debug(f"Prelabels : {prelabels}")
        return prelabels

    @property
    def type(self):
        return 'text'

    @property
    def is_multi_label(self):
        return True

    @staticmethod
    def deserialize_label(label):
        return json.loads(label)

    @staticmethod
    def clean_data_to_save(lab):
        return {
            'text': lab['text'],
            'start': lab['start'],
            'end': lab['end'],
            'label': lab['label'],
            'tokenStart': lab['tokenStart'],
            'tokenEnd': lab['tokenEnd']
        }

    @staticmethod
    def format_labels_for_stats(raw_labels_series):
        labels = []
        for v in raw_labels_series.values:
            if pd.notnull(v):
                labels += [a['label'] for a in json.loads(v) if a['label']]
        return pd.Series(labels)<|MERGE_RESOLUTION|>--- conflicted
+++ resolved
@@ -2,11 +2,7 @@
 import logging
 
 import pandas as pd
-<<<<<<< HEAD
 import re
-from lal.utils import get_local_text_column_name
-=======
->>>>>>> 8168afdf
 
 WHITESPACE_TOKEN_ENGINE = 'white_space'
 CHARACTER_TOKEN_ENGINE = 'char'
@@ -21,15 +17,11 @@
 
     def __init__(self, initial_df, queries_df, config=None):
         self.__initial_df = initial_df
-<<<<<<< HEAD
-        self.text_column = config.get("text_column") or get_local_text_column_name()
+        self.text_column = config.get("text_column")
         self.token_engine = config.get("tokenization_engine")
         self.text_direction = config.get("text_direction")
         self.token_sep = self.get_token_sep()
         self.historical_labels = {}
-=======
-        self.text_column = config.get('text_column')
->>>>>>> 8168afdf
         super(TextClassifier, self).__init__(queries_df, config)
 
     def get_token_sep(self):
