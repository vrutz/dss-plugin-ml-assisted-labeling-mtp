import json
import logging

import pandas as pd
import copy as cp
import re

WHITESPACE_TOKEN_ENGINE = 'white_space'
CHARACTER_TOKEN_ENGINE = 'char'

CLASSIC_PRELABEL_ENGINE = 'classic'

from lal.classifiers.base_classifier import TableBasedDataClassifier


class TextClassifier(TableBasedDataClassifier):
    logger = logging.getLogger(__name__)

    def __init__(self, initial_df, queries_df, config=None):
        self.__initial_df = initial_df
        self.text_column = config.get("text_column")
        self.token_engine = config.get("tokenisation_engine")
        self.token_sep = self.get_token_sep()
        self.historical_labels = {}
        super(TextClassifier, self).__init__(queries_df, config)

    def get_token_sep(self):
        if self.token_engine == WHITESPACE_TOKEN_ENGINE:
            return ' '
        elif self.token_engine == CHARACTER_TOKEN_ENGINE:
            return ''
        else:
            return ' '

    def get_initial_df(self):
        return self.__initial_df

<<<<<<< HEAD
    def clean_data_to_save(self, lab):
        return {
            'text': lab['text'],
            'start': lab['start'],
            'end': lab['end'],
            'label': lab['label'],
            'tokenStart': lab['tokenStart'],
            'tokenEnd': lab['tokenEnd']
        }

=======
>>>>>>> 18f748c9
    def get_relevant_config(self):
        return {
            "textColumn": self.text_column,
            "tokenSep": self.token_sep
        }

    def serialize_label(self, label):
        cleaned_labels = [self.clean_data_to_save(lab) for lab in label]
        return json.dumps(cleaned_labels)

    def deserialize_label(self, label):
        return json.loads(label)

    def add_prelabels(self, batch, user_meta):
        if self.prelabeling_engine == CLASSIC_PRELABEL_ENGINE:
            self.classic_prelabeling(batch, user_meta)

    def classic_prelabeling(self, batch, user_meta):
        history = self.build_history_from_meta(user_meta)
        for item in batch:
            item['prelabels'] = self.find_prelabels(history, item["data"]["raw"][self.text_column])

    def build_history_from_meta(self, user_meta):
        history = {}
        for meta in user_meta:
            for lab in self.deserialize_label(meta["label"]):
                txt = lab["text"].lower()
                if txt in history and lab["label"] == history[txt]["label"]:
                    history[txt]["cpt"] += 1
                else:
                    history[txt] = {
                        "label": lab["label"],
                        "cpt": 1
                    }
        return history

    def find_prelabels(self, history, text):
        prelabels = []
        if not history:
            return prelabels
        regexp = '({})'.format('|'.join(list(history.keys())))
        regexp = ('\\b{}\\b' if self.token_engine == WHITESPACE_TOKEN_ENGINE else '{}').format(regexp)
        print('------------ start ------------')
        print(history)
        print(regexp)
        print(re.match(regexp, text, re.IGNORECASE))
        print('------------ end ------------')
        for match in re.finditer(regexp, text, re.IGNORECASE):
            prelabels.append({
                "text": match.group(),
                "label": history[match.group().lower()]['label'],
                "start": match.start(),
                "end": match.end()
            })
        prelabels.sort(key=(lambda x: x["start"]))
        return prelabels

    @property
    def type(self):
        return 'text'

    @property
    def is_multi_label(self):
        return True

    @staticmethod
    def clean_data_to_save(lab):
        return {
            'text': lab['text'],
            'startId': lab['startId'],
            'endId': lab['endId'],
            'label': lab['label']
        }

    @staticmethod
    def format_labels_for_stats(raw_labels_series):
        labels = []
        for v in raw_labels_series.values:
            if pd.notnull(v):
                labels += [a['label'] for a in json.loads(v) if a['label']]
        return pd.Series(labels)<|MERGE_RESOLUTION|>--- conflicted
+++ resolved
@@ -35,19 +35,6 @@
     def get_initial_df(self):
         return self.__initial_df
 
-<<<<<<< HEAD
-    def clean_data_to_save(self, lab):
-        return {
-            'text': lab['text'],
-            'start': lab['start'],
-            'end': lab['end'],
-            'label': lab['label'],
-            'tokenStart': lab['tokenStart'],
-            'tokenEnd': lab['tokenEnd']
-        }
-
-=======
->>>>>>> 18f748c9
     def get_relevant_config(self):
         return {
             "textColumn": self.text_column,
@@ -114,12 +101,14 @@
         return True
 
     @staticmethod
-    def clean_data_to_save(lab):
+    def clean_data_to_save(self, lab):
         return {
             'text': lab['text'],
-            'startId': lab['startId'],
-            'endId': lab['endId'],
-            'label': lab['label']
+            'start': lab['start'],
+            'end': lab['end'],
+            'label': lab['label'],
+            'tokenStart': lab['tokenStart'],
+            'tokenEnd': lab['tokenEnd']
         }
 
     @staticmethod
