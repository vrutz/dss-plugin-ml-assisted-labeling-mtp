from itertools import combinations

import dataiku
import numpy as np

lal = dataiku.import_from_plugin('ml-assisted-labeling', 'lal')
from lal import utils


def new_halting_score(data):
    values, bins = np.histogram(data)
    scores = values / values.sum()

    distances = np.zeros(55)
 
    for i, (min_unif, max_unif) in enumerate(combinations(np.arange(11), r=2)):

        local_uniform = np.zeros(10)
        local_uniform[min_unif:max_unif] = 1
        local_uniform /= local_uniform.sum()

        dist = np.abs(local_uniform - scores)
        distances[i] = dist.sum()
        
    ix_min = np.argmin(distances)
    min_dist = distances[ix_min]
      
    return min_dist


def quantile_constant(data, B=11, halting=True):

    quantiles = np.arange(0, 1 + 1. / B, 1. / B)
    quants = np.quantile(data, quantiles)
    tol = 0.1
    
    # Merging quantiles closer than tol - to merge locally uniform parts
    diffs = quants[1:] - quants[:-1]
    for i, diff in enumerate(diffs):
        if diff < tol:
            quants[i+1] = quants[i] 
    
    # Assigning to each bins its mean uncertainty values
    bins = np.zeros(data.shape[0])
    binids = np.digitize(data, quants[:-1])-1
    for i in np.unique(binids):    
        bins[binids == i] = data[binids == i].mean()
        
    # To detect distribution too uniform
    if halting:
        index = np.linspace(0, 1, num=binids.shape[0])
        uniq_binids = np.unique(binids)
        for i in uniq_binids[::-1]:
            score = new_halting_score(bins[binids <= i])
            if score < 0.2:
                bins[binids <= i] = data.min()
                break
    
    return bins, binids


def get_halting_values(scores):
    n = scores.shape[0]
    sorted_scores = np.sort(scores)
    _, binids = quantile_constant(sorted_scores)
<<<<<<< HEAD
    low_values = sorted_scores[(binids <= 1)]
    low_thr = low_values.max() if low_values.size else sorted_scores.min()
    high_values = sorted_scores[(binids >= 8)]
    high_thr = sorted_scores[:-20]
    if high_values.size:
        high_thr = min(high_values.min(), *high_thr)
=======

    # Because the data is sorted, the binids too. We can retrieve the index easily
    low_indices = np.where(binids <= 3)[0]
    low_index = low_indices[-1] if low_indices.size else 0

    high_indices = np.where(binids >= 10)[0]
    high_index = high_indices[0] if high_indices.size else n - 10
    # Force at least 10 samples to be green
    high_index = min(n - 10, high_index)
>>>>>>> 040caeda
    
    # Normalize scores from 0 to 1 for display
    vmin = scores.min()
    vmax = scores.max()
    scores = 1 - ((scores - vmin) / (vmax - vmin))
    argsort = np.argsort(scores)
    
<<<<<<< HEAD
    scores = 1 - ((scores - vmin) / (vmax - vmin))
    low_thr = 1 - ((low_thr - vmin) / (vmax - vmin))
    high_thr = 1 - ((high_thr - vmin) / (vmax - vmin))
=======
    # Force a linear space between samples
    scores *= argsort / n

    # Because indices are reverted, we revert the thesholds
    low_thr = scores[n - high_index - 1]
    high_thr = scores[n - low_index - 1]
>>>>>>> 040caeda
    
    return scores, low_thr, high_thr


def get_stopping_warning(metadata_name, contradiction_tol=.01, auc_tol=.01, lookback=3):
    metric = utils.get_perf_metrics(metadata_name)
    hist_contradictions = [x['contradictions'] for x in metric]
    hist_auc = [x['auc'] for x in metric]
    warn = []
    if len(metric) >= lookback:
        trigger = True
        for con1, con2 in zip(hist_contradictions[-(lookback - 1):], hist_contradictions[-lookback:-1]):
            trigger = np.abs(con1 - con2) < contradiction_tol
            if not trigger:
                break
        if trigger:
            warn.append('Contradictions have stalled for the past {} iterations.'.format(lookback))

    if len(metric) >= lookback:
        trigger = True
        for auc1, auc2 in zip(hist_auc[-(lookback - 1):], hist_auc[-lookback:-1]):
            trigger = np.abs(auc1 - auc2) < auc_tol
            if not trigger:
                break
        if trigger:
            warn.append('Classifier AUC has stalled for the past {} iterations.'.format(lookback))

    return warn<|MERGE_RESOLUTION|>--- conflicted
+++ resolved
@@ -63,43 +63,28 @@
     n = scores.shape[0]
     sorted_scores = np.sort(scores)
     _, binids = quantile_constant(sorted_scores)
-<<<<<<< HEAD
-    low_values = sorted_scores[(binids <= 1)]
-    low_thr = low_values.max() if low_values.size else sorted_scores.min()
-    high_values = sorted_scores[(binids >= 8)]
-    high_thr = sorted_scores[:-20]
-    if high_values.size:
-        high_thr = min(high_values.min(), *high_thr)
-=======
 
     # Because the data is sorted, the binids too. We can retrieve the index easily
-    low_indices = np.where(binids <= 3)[0]
+    low_indices = np.where(binids <= 1)[0]
     low_index = low_indices[-1] if low_indices.size else 0
 
     high_indices = np.where(binids >= 10)[0]
     high_index = high_indices[0] if high_indices.size else n - 10
     # Force at least 10 samples to be green
     high_index = min(n - 10, high_index)
->>>>>>> 040caeda
     
     # Normalize scores from 0 to 1 for display
     vmin = scores.min()
     vmax = scores.max()
     scores = 1 - ((scores - vmin) / (vmax - vmin))
     argsort = np.argsort(scores)
-    
-<<<<<<< HEAD
-    scores = 1 - ((scores - vmin) / (vmax - vmin))
-    low_thr = 1 - ((low_thr - vmin) / (vmax - vmin))
-    high_thr = 1 - ((high_thr - vmin) / (vmax - vmin))
-=======
+
     # Force a linear space between samples
     scores *= argsort / n
 
     # Because indices are reverted, we revert the thesholds
     low_thr = scores[n - high_index - 1]
     high_thr = scores[n - low_index - 1]
->>>>>>> 040caeda
     
     return scores, low_thr, high_thr
 
