--- conflicted
+++ resolved
@@ -1,11 +1,8 @@
 import {DKUApi} from "../../dku-api.js";
 
 export const UNDEFINED_COLOR = [220, 220, 220];
-<<<<<<< HEAD
 export const UNDEFINED_CAPTION = 'missing';
-=======
 const EMPTY_KEY = "no_key"  // Must be changed on back as well
->>>>>>> f39d5715
 
 function hexToRgb(hex) {
     // Expand shorthand form (e.g. "03F") to full form (e.g. "0033FF")
