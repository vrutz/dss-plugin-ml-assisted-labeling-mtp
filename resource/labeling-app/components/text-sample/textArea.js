import {config, UNDEFINED_COLOR, UNDEFINED_CAPTION, shortcut} from "../utils/utils.js";


const TextArea = {
    name: 'TextArea',
    props: {
        entities: {
            type: Array,
            default: () => {
                return [];
            }
        },
        selectedLabel: String,
        prelabels: {
            type: Array,
            default: () => {
                return [];
            }
        },
        tokenizedText: Object
    },
    methods: {
        updateHighlightingColor(newColor) {
            this.highlightingStyleCreated && document.head.removeChild(document.head.lastChild);
            const css = document.createElement('style');
            css.setAttribute('type', 'text/css')
            css.appendChild(document.createTextNode(`#textarea *::selection {background: ${newColor};}`));
            document.head.appendChild(css);
            this.highlightingStyleCreated = true;
        },
        addSelectionFromEntity(e) {
            const category = config.categories[e.label];
            const newRange = document.createRange();
            const startToken = this.getTokenFromStart(e.start);
            const endToken = this.getTokenFromEnd(e.end);
            if (!startToken || !endToken) return;
            const startNode = document.getElementById(this.getTokenId(startToken.id));
            const endNode = document.getElementById(this.getTokenId(endToken.id));
            newRange.setStartBefore(startNode);
            newRange.setEndAfter(endNode);
            this.makeSelected(newRange, category, e.selected, e.isPrelabel)
        },
        getTokenFromStart(start) {
            return this.tokenizedText.tokens.filter((t) => {
                return t.start === start;
            })[0]
        },
        getTokenFromEnd(end) {
            return this.tokenizedText.tokens.filter((t) => {
                return t.end === end;
            })[0]
        },
        getTextFromBoundaries(start, end) {
            return [...this.tokenizedText.text].slice(start, end).join('');
        },
        handleDblClickOnSelection(selectionId) {
            return () => {
                const newEntities = this.entities.filter(
                    (x) => selectionId !== this.getSelectionId(
                        this.getTokenFromStart(x.start).id, this.getTokenFromEnd(x.end).id));
                this.$emit("update:entities", newEntities);
            }
        },
        handleClickOnSelection(selectionId) {
            return (mEvent) => {
                this.mapAndEmit((o) => {
                    if (selectionId === this.getSelectionId(
                        this.getTokenFromStart(o.start).id, this.getTokenFromEnd(o.end).id)) {
                        o.selected = !o.selected;
                    } else {
                        o.selected = shortcut(mEvent)('multi-selection') ? o.selected : false;
                    }
                })
            }
        },
        makeSelected(range, category, selected, isPrelabel) {
            const textAreaNodes = range.startContainer.childNodes;
            const [tokenStart, tokenEnd] = [textAreaNodes[range.startOffset], textAreaNodes[range.endOffset - 1]].map((t) => {
                return this.parseTokenId(t).tokenIndex
            })
            const color = category ? category.color : UNDEFINED_COLOR;
            const colorStrTransparent = this.colorToCSS(color, 0.25);
            const colorStrOpaque = this.colorToCSS(color)

            const caption = category ? category.caption : UNDEFINED_CAPTION;

            const selectionWrapper = document.createElement('mark');
            selectionWrapper.classList.add('selection-wrapper');
            selected && selectionWrapper.classList.add('selected');
            const selectionId = this.getSelectionId(tokenStart, tokenEnd);
            selectionWrapper.id = selectionId;

            selectionWrapper.addEventListener('dblclick', this.handleDblClickOnSelection(selectionId));
            selectionWrapper.addEventListener('click', this.handleClickOnSelection(selectionId));

            if (!isPrelabel) selectionWrapper.style.background = colorStrTransparent;
            if (isPrelabel) selectionWrapper.style.border = `${selected ? 4 : 2}px solid ${colorStrOpaque}`
            range.surroundContents(selectionWrapper);

            // We place a caption at the end of the mark tag
            const captionSpan = document.createElement('span');
            captionSpan.classList.add('selected-caption');
            captionSpan.textContent = caption;
            captionSpan.style.color = colorStrOpaque
            selectionWrapper.appendChild(captionSpan);

            selected && selectionWrapper.scrollIntoView({block: "nearest", behavior: "smooth", });
        },
        getLabeledText(start, end) {
            return {
                label: this.selectedLabel,
                text: this.getTextFromBoundaries(start, end),
                start: start,
                end: end,
                draft: false,
                selected: true,//!this.selectedLabel,
                isPrelabel: false
            }
        },
        addObjectToObjectList(newObject) {
            this.emitUpdateEntities(this.entities ? this.entities.concat([newObject]) : [newObject]);
        },
        resetSelection() {
            const textarea = document.getElementById('textarea');
            textarea.innerHTML = "";
            this.tokenizedText.tokens.forEach((token, index) => {
                const newToken = document.createElement('span');
                newToken.textContent = token.text + token.whitespace;
                newToken.classList.add('token');
                newToken.id = this.getTokenId(index);
                newToken.setAttribute('data-start', token.start);
                newToken.setAttribute('data-end', token.end);
                textarea.appendChild(newToken)
            })
        },
        isLegitSelect(startToken, endToken, selectedText) {
            if (selectedText === startToken.whitespace) return false;
            return !this.entities || !this.entities.some((o) => {
                return startToken.start < o.start && endToken.end > o.end
            })
        },
        handleMouseUp() {
            const selection = document.getSelection();
            if (selection.isCollapsed) return;
            const range = selection.getRangeAt(0);
            let [startNode, endNode] = [range.startContainer, range.endContainer]
            const startToken = this.getTokenFromId(startNode.parentElement.id);
            const endToken = this.getTokenFromId(endNode.parentElement.id);
            const selectedText = range.toString();

            if (!this.isLegitSelect(startToken, endToken, selectedText)) return;
            if (range.startOffset >= startNode.length - startToken.whitespace.length) {
                startNode = startNode.parentElement.nextElementSibling.childNodes[0];
            }

            const {charStart: charStart} = this.parseTokenId(startNode.parentElement);
            const {charEnd: charEnd} = this.parseTokenId(endNode.parentElement);
            if (isNaN(charStart) || isNaN(charEnd)) return;
            this.addObjectToObjectList(this.getLabeledText(charStart, charEnd));
        },

        getTokenFromId(tokenId) {
            return this.tokenizedText.tokens[this.getTokenIndex(tokenId)]
        },
        deleteAll() {
            this.emitUpdateEntities([]);
        },
        deleteSelected() {
            this.emitUpdateEntities(this.entities.filter(e => !e.selected))
        },
        deselectAll() {
            if (!this.entities) return;
            const newObjectList = _.cloneDeep(this.entities)
            newObjectList.map((o) => {o.selected = false})
            this.emitUpdateEntities(newObjectList);
        },
        getSelectionId(startId, endId) {
            return `sel_${startId}_${endId}`;
        },
        colorToCSS(color, transparency=1) {
            return `rgb(${color[0]},${color[1]},${color[2]}, ${transparency})`;
        },
        mapAndEmit(fn) {
            const newObjectList = _.cloneDeep(this.entities);
            newObjectList.map(fn);
            this.emitUpdateEntities(newObjectList);

        },
        emitUpdateEntities(newObjects) {
            this.$emit("update:entities", newObjects);
        },
        parseTokenId(node) {
            const splittedId = node.id.split('_');
            return {
                tokenIndex: parseInt(splittedId[1]),
                charStart: parseInt(node.dataset.start),
                charEnd: parseInt(node.dataset.end)
            }
        },
        getTokenId(n) {
            return `tok_${n}`;
        },
        getTokenIndex(tokenId) {
            return parseInt(tokenId.split('_')[1]);
        },
        init_text() {
            this.resetSelection();
            this.sanitizePrelabels();
            this.prelabels?.length && this.emitUpdateEntities(this.prelabels);
        },
        sanitizePrelabels() {
            this.prelabels.forEach((pl) => {pl.isPrelabel = true;})
        }
    },
    watch: {
        selectedLabel: function (){
            const category = config.categories[this.selectedLabel];
            const color = category ? category.color : UNDEFINED_COLOR;
            this.updateHighlightingColor(this.colorToCSS(color, 0.5));
        },
        tokenizedText: function(nv){
            this.init_text()
        },
        entities: {
            handler(nv) {
                if (!nv) {
                    return;
                }
                this.resetSelection();
                nv.map(this.addSelectionFromEntity);
            },
            deep: true
        }
    },
    mounted() {
        this.init_text()
        if (this.entities) {
            this.entities.map((e) => this.addSelectionFromEntity(e));
        }
        this.updateHighlightingColor(this.colorToCSS(UNDEFINED_COLOR, 0.5));

        window.addEventListener('keyup', (event) => {
            if (shortcut(event)('delete')) {
                this.deleteSelected();
            }
        });
<<<<<<< HEAD

        document.getElementsByClassName('sample-container')[0].addEventListener('click', (event) => {
            !shortcut(event)('multi-selection') && this.deselectAll();
        }, true);

=======
>>>>>>> 6ce2742e
    },
    // language=HTML
    template: `
        <div class="labeling-window">
            <div v-bind:class="{
            'textarea-wrapper': true,
            'text-right': tokenizedText.writingSystem.direction === 'rtl',
            'text-left': tokenizedText.writingSystem.direction === 'ltr'
            }" ref="wrapper" v-on:mouseup="handleMouseUp"
                 v-bind:dir="tokenizedText.writingSystem.direction">
                <div class="textarea" id="textarea"></div>
            </div>
            <div class="textarea__button-wrapper">
                <button @click="deleteAll()" class="main-area-element delete-all-btn"><i class="icon-trash"></i>&nbsp;Delete all</button>
            </div>
        </div>`
};

export {TextArea}<|MERGE_RESOLUTION|>--- conflicted
+++ resolved
@@ -244,14 +244,6 @@
                 this.deleteSelected();
             }
         });
-<<<<<<< HEAD
-
-        document.getElementsByClassName('sample-container')[0].addEventListener('click', (event) => {
-            !shortcut(event)('multi-selection') && this.deselectAll();
-        }, true);
-
-=======
->>>>>>> 6ce2742e
     },
     // language=HTML
     template: `
