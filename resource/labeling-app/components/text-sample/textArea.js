--- conflicted
+++ resolved
@@ -139,15 +139,6 @@
                 return startToken.start < o.start && endToken.end > o.end
             })
         },
-<<<<<<< HEAD
-        isLegitSelect(startToken, endToken, selectedText) {
-            if (selectedText=== startToken.whitespace) return false;
-            return !this.entities || !this.entities.some((o) => {
-                return startToken.start < o.start && endToken.end > o.end
-            })
-        },
-=======
->>>>>>> a65d37b9
         handleMouseUp() {
             const selection = document.getSelection();
             if (selection.isCollapsed) return;
