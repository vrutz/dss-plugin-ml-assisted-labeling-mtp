--- conflicted
+++ resolved
@@ -243,15 +243,9 @@
                             <TextAnnotationThumb :data="a" :color="labelColor(a.label)"></TextAnnotationThumb>
                         </div>
                         
-<<<<<<< HEAD
-                        <div v-if="!a.label" style="color: var(--grey-lighten-3);">Assign a category</div>
-                        <div v-if="a.label">{{categories[a.label].caption}}</div>
-                        <i @click="remove(a)" class="icon-trash"/>
-=======
                         <div v-if="a.label && categories[a.label]">{{categories[a.label].caption}}</div>
-                        <div v-else>Assign a category</div>
+                        <div v-else style="color: var(--grey-lighten-3);">Assign a category</div>
                         <i @click="remove(a, $event)" class="icon-trash"/>
->>>>>>> bc931e14
                     </div>
 
                 </div>
