--- conflicted
+++ resolved
@@ -238,19 +238,13 @@
                         <div class="annotation-thumb-container" v-if="type === 'image-object'" >
                             <AnnotationThumb :data="a" :color="labelColor(a.label)"></AnnotationThumb>
                         </div>
-<<<<<<< HEAD
                         <div class="text-annotation-thumb-container" v-if="type === 'text'" >
                             <TextAnnotationThumb :data="a" :color="labelColor(a.label)"></TextAnnotationThumb>
                         </div>
                         
-                        <div v-if="!a.label">Assign a category</div>
-                        <div v-if="a.label">{{categories[a.label].caption}}</div>
-                        <i @click="remove(a, $event)" class="icon-trash"/>
-=======
                         <div v-if="a.label && categories[a.label]">{{categories[a.label].caption}}</div>
                         <div v-else>Assign a category</div>
-                        <i @click="remove(a)" class="icon-trash"/>
->>>>>>> f39d5715
+                        <i @click="remove(a, $event)" class="icon-trash"/>
                     </div>
 
                 </div>
