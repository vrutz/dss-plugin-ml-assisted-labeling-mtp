--- conflicted
+++ resolved
@@ -28,11 +28,6 @@
 
         savedAnnotation: undefined,
         config: config,
-<<<<<<< HEAD
-=======
-        haltingThresholds: undefined,
-        stoppingMessages: undefined,
->>>>>>> 5e200288
         item: undefined,
         stats: undefined,
         type: undefined,
@@ -100,16 +95,6 @@
         }
     },
     mounted: function () {
-<<<<<<< HEAD
-=======
-        DKUApi.config().then(data => {
-            this.isAlEnabled = data.al_enabled;
-            this.haltingThresholds = data.halting_thr;
-            this.stoppingMessages = data.stopping_messages;
-        });
-
-
->>>>>>> 5e200288
         this.assignNextItem();
     },
     // language=HTML
