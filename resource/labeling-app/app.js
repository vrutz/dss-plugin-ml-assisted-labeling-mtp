import {CategorySelector} from "./components/category-selector.js";
import {SoundSample} from "./components/sound-sample.js";
import {TabularSample} from "./components/tabular-sample.js";
import {ControlButtons} from "./components/control-buttons.js";
import {APIErrors, DKUApi} from "./dku-api.js";
import {ErrorsComponent} from "./components/errors.js";
import {ImageSample} from "./components/image-sample.js";
import {ImageCanvas} from "./components/image-object-sample/ImageCanvas.js";
import {TextArea} from "./components/text-sample/textArea.js";
import {loadConfig, savePerIterationConfig} from './components/utils/utils.js'
import {HaltingCriterionMetric} from "./components/halting-criterion-metric.js";
import {config} from './components/utils/utils.js'

Vue.use(VTooltip);

export default new Vue({
    el: '#app',
    components: {
        'category-selector': CategorySelector,
        'image-sample': ImageSample,
        'sound-sample': SoundSample,
        'tabular-sample': TabularSample,
        'halting-criterion-metric': HaltingCriterionMetric,
        'control-buttons': ControlButtons,
        'errors': ErrorsComponent,
        'ImageCanvas': ImageCanvas,
        'TextArea': TextArea
    },
    data: {
        apiErrors: APIErrors,
        config: undefined,
        savedAnnotation: undefined,
        item: undefined,
        stats: undefined,
        type: undefined,
        isMultiLabel: undefined,
        annotation: undefined,
        selectedLabel: undefined,

        isDone: false,
        isFirst: false,
        canLabel: true,
    },
    methods: {
        isCurrentItemLabeled() {
            const annotation = this.annotation;
            if (this.isMultiLabel) {
                return annotation?.label?.length > 0 && annotation?.label?.every((a => a.label && config.categories[a.label]));
            } else {
                return annotation?.label?.length;
            }
        },
        countUserAnnotations() {
            return this.stats.labeled + this.stats.skipped + 1
        },
        updateStatsAndProceedToNextItem: function (response) {
            this.stats = response.stats;
            this.assignNextItem();
            this.canLabel = true;
        },
        assignNextItem: function () {
            let doRemoveHead = this.item && !this.item.labelId;
            const doAssignNextItem = () => {
                this.isFirst = false;
                this.savedAnnotation = {comment: null, label: null};
                this.annotation = {comment: null, label: null};

                if (doRemoveHead) {
                    this.items.shift();
                }
                this.item = this.items[0];
                this.item.labelIndex = this.countUserAnnotations()
            };
            if (!this.items || doRemoveHead && this.items.length === 1) {
                const fetchBatchPromise = this.fetchBatch();
                fetchBatchPromise && fetchBatchPromise.then(() => {
                    doRemoveHead = false;
                    doAssignNextItem();
                });
            } else {
                doAssignNextItem();
            }

        },
        fetchBatch: function () {
            this.canLabel = false;
            if (this.isLastBatch) {
                this.isDone = true;
                this.canLabel = true;
            } else {
                let batchPromise = DKUApi.batch();
                batchPromise.then(data => {
                    this.stats = data.stats;
                    this.type = data.type;
                    this.isMultiLabel = data.isMultiLabel;
                    this.items = data.items;
                    this.canLabel = true;
                    this.isLastBatch = data.isLastBatch;
                    this.isDone = data.items.length === 0;
                    savePerIterationConfig(data.config);
                }, () => {
                    this.canLabel = true;
                });
                return batchPromise;
            }
        },
        handleContainerClick: function (ev) {
            if (this.type === "text") {
                if (!ev.path.find((x) => x.classList?.value === 'textarea')) {
                    this.$refs.textarea.deselectAll();
                }
            }
        }
    },
    mounted: function () {
        this.assignNextItem();
        loadConfig().then(config => {
            this.config = config;
        });

    },
    // language=HTML
    template: `
        <div class="main">
            <errors></errors>
            <div v-if="config && item && !isDone" class="ongoing-training-main">
                <div class="sample-container" @click="handleContainerClick($event)">
                    <tabular-sample v-if="type === 'tabular'" :item="item.data"/>
                    <image-sample v-if="type === 'image'" :item="item.data"/>
                    <sound-sample v-if="type === 'sound'" :item="item.data"/>
                    <ImageCanvas v-if="type === 'image-object'"
                                 :base64source="item.data.enriched.img"
                                 :selectedLabel="selectedLabel"
                                 :objects.sync="annotation.label"
                    />
<<<<<<< HEAD
                    <TextArea v-if="type === 'text'"
=======
                    <TextArea v-if="type === 'text'" ref="textarea"
                            :text="item.data.raw[config.text_column]"
>>>>>>> 6ce2742e
                            :selectedLabel="selectedLabel"
                            :entities.sync="annotation.label"
                            :prelabels="item.prelabels"
                            :tokenizedText="item.data.raw.tokenized_text"
                    />
                    <v-popover v-if="isMultiLabel" :trigger="'hover'" :placement="'bottom'" class="shortcut-helper">
                        <img src="../../resource/img/question-sign.png" alt="Shortcuts">
                        <div slot="popover" style="text-align: left">
                            <table class="shortcuts-table">
                                <tbody>
                                    <tr>
                                        <td>
                                            <div class="keybind"><i class="fas fa-arrow-right"></i></div>
                                            /
                                            <div class="keybind">Spacebar</div>
                                        </td>
                                        <td>Next</td>
                                    </tr>
                                    <tr>
                                        <td>
                                            <div class="keybind"><i class="fas fa-arrow-left"></i></div>
                                        </td>
                                        <td>Back</td>
                                    </tr>
                                    <tr>
                                        <td>
                                            <div class="keybind">Tab</div>
                                        </td>
                                        <td>Skip</td>
                                    </tr>
                                    <tr>
                                        <td>
                                            <div class="keybind ng-binding"><i class="fas fa-arrow-up"></i></div>
                                        </td>
                                        <td>First</td>
                                    </tr>
                                    <tr>
                                        <td>
                                            <div class="keybind ng-binding"><i class="fas fa-arrow-down"></i></div>
                                        </td>
                                        <td>Last</td>
                                    </tr>
                                    <tr>
                                        <td>
                                            <div class="keybind">⌘</div>
                                            /
                                            <div class="keybind">shift</div>
                                            +
                                            <div class="keybind">click</div>
                                        <td>Multi-select</td>
                                    </tr>
                                    <tr>
                                        <td>
                                            <div class="keybind ng-binding">⌫</div>
                                            /
                                            <div class="keybind">DEL</div>
                                            /
                                            <div class="keybind">dbl click</div>
                                        </td>
                                        <td>Delete</td>
                                    </tr>
                                </tbody>
                            </table>
                        </div>
                    </v-popover>
                </div>
                <div class="right-panel">
                    <div class="section right-panel-top">
                        <div style="display:flex; flex-direction: column; justify-content: space-between; align-items: center; margin-top: 10px; margin-bottom: 10px">
                            <div class="stat-container" v-if="stats">
                                <span class="stat"><span class="stat-count">{{stats.labeled}}</span> labeled</span>
                                <span class="stat"><span class="stat-count">{{stats.skipped}}</span> skipped</span>
                                <span class="stat"><span class="stat-count">{{stats.total}}</span> total</span>
                            </div>
                            <control-buttons :canSkip="!isDone"
                                             :isFirst="isFirst || !(stats.labeled + stats.skipped)"
                                             :isLabeled="isCurrentItemLabeled()"
                                             :currentStatus="item.status"
                            />
                            <div class="counter-container" v-if="stats">
                                <span class="stat">Sample {{item.labelIndex}} / <span class=sample-counter>{{countUserAnnotations()}}</span></span>
                            </div>
                        </div>

                        <div v-if="type != 'text'">
                            <v-popover :trigger="'hover'" :placement="'left'">
                                <div class="al-enabled-widget"
                                     :class="{ 'enabled': config.isAlEnabled }">
                                    <div class="status">
                                        <span class="icon">●</span>
                                        <span>Active learning {{config.isAlEnabled ? 'enabled' : 'unavailable'}}</span>
                                        <i class="icon-info-sign" style="flex: 1; text-align: right"></i>
                                    </div>
                                    <halting-criterion-metric
                                            v-if="config.isAlEnabled"
                                            :thresholds="config.haltingThresholds"
                                            :colors="['#2AA876','#FFD265','#CE4D45']"
                                            :currentValue="item.data.halting"></halting-criterion-metric>
                                    <div v-show="config.stoppingMessages?.length">
                                        <span class="status">
                                            <i class="icon-warning-sign" style="margin-right: 5px"></i>
                                            <span style="flex: 1">Labeling may be stopped</span>
                                        </span>
                                        <ul>
                                            <li v-for="msg in config.stoppingMessages">{{msg}}</li>
                                        </ul>
                                    </div>
                                </div>
                                <div slot="popover" style="text-align: left; max-width: 500px">
                                    <div v-if="config.isAlEnabled">
                                        <p>When Active learning is enabled so the most informative examples, with
                                           highest uncertainty scores, are displayed first. </p>
                                        <p>The colored bar is a halting criterion indicator. The indicator starts in
                                           the green area in which samples appears to be better than random sampling.
                                           In the orange zone, the sampling is not significantly better than random sampling.
                                           Red samples are the ones for which the model is almost sure, so it is probably
                                           not worth labeling them.</p>
                                        <p>The indicator is refreshed after each query generation. We advise the
                                           experimenter to retrain model and regenerate queries as often as possible
                                           even if the indicator is still in the green area.
                                        </p>
                                    </div>
                                    <div v-if="!config.isAlEnabled">
                                        <p>Active learning is disabled so samples are shown in random order.</p>
                                        <p>You need to generate a queries dataset using the query sampler recipe and
                                           define it in the webapp settings to leverage Active learning.</p>
                                    </div>

                                </div>
                            </v-popover>
                        </div>

                    </div>

                    <category-selector @label="updateStatsAndProceedToNextItem"
                                       :enabled.sync="canLabel"
                                       :stats="stats"
                                       :status="item.status"
                                       :type="type"
                                       @selectedLabel="selectedLabel = $event"
                                       :annotation="annotation"/>
                </div>
            </div>
            <div v-if="!canLabel" class="loading">Loading...</div>
            <div v-if="isDone">
                <h3>All samples are labeled</h3>
            </div>
        </div>`
});<|MERGE_RESOLUTION|>--- conflicted
+++ resolved
@@ -133,12 +133,7 @@
                                  :selectedLabel="selectedLabel"
                                  :objects.sync="annotation.label"
                     />
-<<<<<<< HEAD
-                    <TextArea v-if="type === 'text'"
-=======
                     <TextArea v-if="type === 'text'" ref="textarea"
-                            :text="item.data.raw[config.text_column]"
->>>>>>> 6ce2742e
                             :selectedLabel="selectedLabel"
                             :entities.sync="annotation.label"
                             :prelabels="item.prelabels"
