.main {
    height: 100%;
    display: flex;
    justify-content: center;
    align-content: center;
    text-align: center;
    width: 100%;
    flex-direction: column;
}

.progress-background {
    height: 5px;
    width: 100%;
    border-radius: 0;
    background-color: var(--grey-lighten-7);
    margin-top: 5px;
}

.progress {
    background-color: var(--blue) ;
    height: 100%;
    border-radius: 0;
}

.errors {
    text-align: left;
    position: relative;
}

.errors--close {
    position: absolute;
    right: 0;
    cursor: pointer;
}

.error-name {
    font-weight: 600;
    font-size: 20px;
    padding-left: 0;
}

.ongoing-training-main {
    height: 100%;
    display: flex;
    justify-content: space-between;
    background-color: var(--grey-lighten-7);

}

.right-pannel {
    width: 400px;
    height: 100%;
    box-shadow: 0 1px 5px 0 rgba(0, 0, 0, 0.2), 0 3px 4px 0 rgba(0, 0, 0, 0.12), 0 2px 4px 0 rgba(0, 0, 0, 0.14);
    background-color: var(--white);
    display: flex;
    flex-direction: column;
}

.stat-count {
    font-weight: bold;
}

.sample-container {
    position: relative;
    flex: 1;
    display: flex;
    justify-content: center;
    align-items: center;
    overflow: hidden;
    padding: 50px 20px 20px;
}

canvas {
    box-shadow: 0 1px 5px 0 rgba(0, 0, 0, 0.2), 0 3px 4px 0 rgba(0, 0, 0, 0.12), 0 2px 4px 0 rgba(0, 0, 0, 0.14);
}

.sample-container > * {
    box-shadow: 0 1px 5px 0 rgba(0, 0, 0, 0.2), 0 3px 4px 0 rgba(0, 0, 0, 0.12), 0 2px 4px 0 rgba(0, 0, 0, 0.14);
}

.control-buttons {
    display: flex;
    justify-content: center;
}

.control-buttons .button {
    border-radius: 20px;
}

.category-selector {
    margin: 25px;
    display: flex;
    flex-direction: column;
    flex: 1;

}

.category-selector--categories {
    margin-left: -5px;
    margin-right: -5px;
    display: flex;
    flex-direction: row;
    justify-content: space-around;
    /*justify-content: center;*/
    flex-wrap: wrap;
}

.category-selector.inactive * {
    cursor: default;
}

.category-selector.inactive {
    opacity: 0.2;
}


.category-selector .button {
    padding-top: 5px;
}

.category-selector .button > span {
    padding-left: 5px;
    padding-right: 5px;
}

audio {
    outline: none;
    width: 600px;
}

.button.category {
    overflow: hidden;
    min-width: 100px;
}

.button {
    text-decoration: none;
    display: flex;
    justify-content: space-between;
    position: relative;
    white-space: nowrap;
    min-width: 60px;
    border: 1px solid var(--blue);
    margin: 5px;
    cursor: pointer;
    text-align: center;
    flex-direction: column;
    align-items: center;
    border-radius: 4px;
}

.stat {
    font-size: 13px;
    margin-left: 25px;
    margin-right: 25px;
}

.right-pannel-top {
    background-color: var(--grey-lighten-7);
    border-bottom: 1px solid var(--grey-lighten-5);
    height: 150px;
    display: flex;
    flex-direction: column;
    justify-content: space-around;
}

.button:hover {
    background-color: var(--grey-lighten-7);
}

.button.selected {
    background-color: var(--blue-lighten-4);
}

button .keybind {
    margin: 10px auto auto;
    width: max-content;
    padding: 7px;
}

.keybind {
    font-family: arial, sans-serif;
    margin-top: 5px;
    color: var(--grey-lighten-3);
    font-size: 9px;
    /*border: 1px solid lightgray;*/
    width: 13px;
    height: 13px;
    align-items: center;
    vertical-align: middle;
    /*border-radius: 3px;*/
    display: flex;
    justify-content: center;
    border-radius: 0;
}

.tabular-sample {
    text-align: left;
    display: flex;
    justify-content: center;
}

.tabular-sample tr td:nth-child(1) {
    white-space: nowrap;
}

.tabular-sample tr td:nth-child(2) {
    word-break: break-word;
}

.tabular-sample {
    max-height: 750px;
    overflow-y: auto;
}

.tabular-sample > table {
    width: 800px;
}

.tabular-sample > table > tr.odd {
    background-color: var(--grey-lighten-7);
}

.tabular-sample--header {
<<<<<<< HEAD
    background-color: var(--grey-lighten-7);
=======
    background-color: lightgrey;
    padding-left: 15px;
    padding-right: 15px;
>>>>>>> a0958689
}

.tabular-sample--key {
    text-align: left;
}

.tabular-sample--value {
    padding-left: 50px;
    text-align: right;
}

.image-sample  {
    max-height: 800px;
    display: flex;
    object-fit: contain;
    height: 100%;
}

.canvas-wrapper {
    box-shadow: none;
    width: 100%;
    height: 100%;
    display: flex;
    justify-content: center;
    flex-direction: column;
    align-items: center;
}

.color-box {
    width: 30px;
    height: 100%;
    /*border: 3px solid;*/
    box-sizing: border-box;
    margin-right: 30px;
}

.label-config-row .keybind {
    margin: 0;
}

.label-config-row {
<<<<<<< HEAD
    height: 50px;
    border-bottom: 1px solid var(--grey-lighten-7);
=======
    height: 30px;
    border-bottom: 1px solid #d3d3d3;
>>>>>>> a0958689
    text-align: center;
    line-height: 50px;
    cursor: pointer;
    display: flex;
    align-items: center;
    justify-content: space-between;
}

.label-config-row.active {
    background-color: var(--blue-lighten-5);
}


.annotation {
    padding-top: 10px;
    padding-bottom: 10px;
    display: flex;
    align-content: center;
    justify-content: space-between;
    cursor: pointer;
    align-items: center;
}

.annotation.selected,
.annotation:hover {
    background-color: var(--blue-lighten-5);
}


.annotation-thumb-container {
    height: 30px;
    width: 30px;
    margin-right: 30px;
}

.annotation-thumb-wrapper {
    height: 100%;
    width: 100%;
    display: flex;
    justify-content: center;
    align-items: center;
}

.canvas__button-wrapper button {
    min-width: 120px;
    margin-top: 10px;
    white-space: nowrap;

}

.canvas__button-wrapper button i {
    margin-right: 10px;
}

.canvas__button-wrapper {
    display: flex;
}

.category-selector textarea.comments {
    max-height: 200px;
    margin-top: 25px;
    width: 100%;
    border-radius: 4px;
    border: solid 1px var(--grey-lighten-4);
    outline: none;
}

.category-selector--image-object {
    display: flex;
    justify-content: space-around;
}

.category-selector__image-object-wrapper {
    flex: 1;
    display: flex;
    flex-direction: column;
}

.category-selector__annotations-wrapper {
    flex: 1;
    overflow: auto;
    position: relative;
}

.category-selector__annotations-wrapper > div {
    overflow: auto;
    position: absolute;
    top: 0;
    left: 0;
    width: 100%;
}

hr {
    margin-top: 20px;
}

.annotation select{
    width: 200px;height: 30px;
}

.al-enabled-widget span{
    margin-right: 5px;
}
.al-enabled-widget {
    cursor: default;
    border-radius: 4px;
    background-color: var(--grey-lighten-4);
    color: var(--white);
    white-space: nowrap;
    top: 10px;
    padding: 2px 10px;
    font-weight: 300;
}

.al-enabled-widget.enabled {
    background-color: var(--blue);
}


/*-------------------TOOLTIP (START)-------------------*/
.tooltip {
    display: block;
    z-index: 10000;
}

.tooltip .tooltip-inner {
    background: var(--white);
    color: var(--black);
    padding: 5px 10px 4px;
    border: 1px solid var(--grey-lighten-4);
    max-width: 1000px;
}

.tooltip .tooltip-arrow {
    width: 0;
    height: 0;
    border-style: solid;
    position: absolute;
    margin: 5px;
    border-color: var(--grey-lighten-5);
    z-index: 1;
}

.tooltip[x-placement^="top"] {
    margin-bottom: 5px;
}

.tooltip[x-placement^="top"] .tooltip-arrow {
    border-width: 5px 5px 0 5px;
    border-left-color: transparent !important;
    border-right-color: transparent !important;
    border-bottom-color: transparent !important;
    bottom: -5px;
    left: calc(50% - 5px);
    margin-top: 0;
    margin-bottom: 0;
}

.tooltip[x-placement^="bottom"] {
    margin-top: 5px;
}

.tooltip[x-placement^="bottom"] .tooltip-arrow {
    border-width: 0 5px 5px 5px;
    border-left-color: transparent !important;
    border-right-color: transparent !important;
    border-top-color: transparent !important;
    top: -5px;
    left: calc(50% - 5px);
    margin-top: 0;
    margin-bottom: 0;
}

.tooltip[x-placement^="right"] {
    margin-left: 5px;
}

.tooltip[x-placement^="right"] .tooltip-arrow {
    border-width: 5px 5px 5px 0;
    border-left-color: transparent !important;
    border-top-color: transparent !important;
    border-bottom-color: transparent !important;
    left: -5px;
    top: calc(50% - 5px);
    margin-left: 0;
    margin-right: 0;
}

.tooltip[x-placement^="left"] {
    margin-right: 5px;
}

.tooltip[x-placement^="left"] .tooltip-arrow {
    border-width: 5px 0 5px 5px;
    border-top-color: transparent !important;
    border-right-color: transparent !important;
    border-bottom-color: transparent !important;
    right: -5px;
    top: calc(50% - 5px);
    margin-left: 0;
    margin-right: 0;
}

.tooltip.popover .popover-inner {
    color: var(--black);
    padding: 10px;
    border-radius: 5px;
    box-shadow: 0 5px 30px rgba(var(--black), .1);
}

.tooltip.popover .popover-arrow {
    border-color: var(--grey-lighten-4);
}

.tooltip[aria-hidden='true'] {
    visibility: hidden;
    opacity: 0;
    transition: opacity .15s, visibility .15s;
}

.tooltip[aria-hidden='false'] {
    visibility: visible;
    opacity: 1;
    transition: opacity .15s;
}

/*-------------------TOOLTIP (END)-------------------*/


.halting-criterion-cell {
    white-space: nowrap;
    overflow: hidden;
    height: 10px;
}

.halting-criterion i {
    position: absolute;
}

.halting-criterion-pointer {
    font-size: 25px;
    position: absolute;
    transform: translateX(-50%) rotate(180deg);
}

.halting-criterion {
    margin-left: 25px;
    margin-right: 25px;
    display: flex;
    position: relative;
    padding-top: 20px;
    margin-bottom: 20px;
}

.halting-criterion-overlay {
    background-color: var(--white);
    opacity: 60%;
    position: absolute;
}

.popover {
    max-width: 1000px;
}

.halting-criterion span {
    position: absolute;
    color: var(--grey-lighten-4);
}

.al-status {
    transform: translateX(-50%);
    position: absolute;
    top: 10px;
    left: 50%;
    border-radius: 4px;
}

.al-status-popover {
    width: 400px;
}

.halting-criterion .v-popover, .halting-criterion .v-popover .trigger {
    width: 100%;
}<|MERGE_RESOLUTION|>--- conflicted
+++ resolved
@@ -222,13 +222,9 @@
 }
 
 .tabular-sample--header {
-<<<<<<< HEAD
     background-color: var(--grey-lighten-7);
-=======
-    background-color: lightgrey;
     padding-left: 15px;
     padding-right: 15px;
->>>>>>> a0958689
 }
 
 .tabular-sample--key {
@@ -270,13 +266,8 @@
 }
 
 .label-config-row {
-<<<<<<< HEAD
-    height: 50px;
+    height: 30px;
     border-bottom: 1px solid var(--grey-lighten-7);
-=======
-    height: 30px;
-    border-bottom: 1px solid #d3d3d3;
->>>>>>> a0958689
     text-align: center;
     line-height: 50px;
     cursor: pointer;
